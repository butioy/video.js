--- conflicted
+++ resolved
@@ -42,12 +42,8 @@
   min-height: 40px;
   border: none;
 }
-<<<<<<< HEAD
-.vjs-caption-settings .vjs-tracksetting label, legend {
-=======
 .vjs-caption-settings .vjs-tracksetting label,
 .vjs-caption-settings .vjs-tracksetting legend {
->>>>>>> 876d1128
   display: block;
   width: 100px;
   margin-bottom: 5px;
