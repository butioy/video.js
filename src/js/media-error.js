/**
 * @file media-error.js
 */
import assign from 'object.assign';

/*
 * Custom MediaError class which mimics the standard HTML5 MediaError class.
 *
 * @param {Number|String|Object|MediaError} value
 *        This can be of multiple types:
 *        - Number: should be a standard error code
 *        - String: an error message (the code will be 0)
 *        - Object: arbitrary properties
 *        - MediaError (native): used to populate a video.js MediaError object
 *        - MediaError (video.js): will return itself if it's already a
 *          video.js MediaError object.
 */
<<<<<<< HEAD
const MediaError = function(code) {
  if (typeof code === 'number') {
    this.code = code;
  } else if (typeof code === 'string') {
    // default code is zero, so this is a custom error
    this.message = code;
  } else if (typeof code === 'object') {
    assign(this, code);
=======
function MediaError(value) {

  // Allow redundant calls to this constructor to avoid having `instanceof`
  // checks peppered around the code.
  if (value instanceof MediaError) {
    return value;
  }

  if (typeof value === 'number') {
    this.code = value;
  } else if (typeof value === 'string') {
    // default code is zero, so this is a custom error
    this.message = value;
  } else if (typeof value === 'object') {

    // We assign the `code` property manually because native MediaError objects
    // do not expose it as an own/enumerable property of the object.
    if (typeof value.code === 'number') {
      this.code = value.code;
    }

    assign(this, value);
>>>>>>> eff1cf34
  }

  if (!this.message) {
    this.message = MediaError.defaultMessages[this.code] || '';
  }
}

/*
 * The error code that refers two one of the defined
 * MediaError types
 *
 * @type {Number}
 */
MediaError.prototype.code = 0;

/*
 * An optional message to be shown with the error.
 * Message is not part of the HTML5 video spec
 * but allows for more informative custom errors.
 *
 * @type {String}
 */
MediaError.prototype.message = '';

/*
 * An optional status code that can be set by plugins
 * to allow even more detail about the error.
 * For example the HLS plugin might provide the specific
 * HTTP status code that was returned when the error
 * occurred, then allowing a custom error overlay
 * to display more information.
 *
 * @type {Array}
 */
MediaError.prototype.status = null;

// These errors are indexed by the W3C standard numeric value. The order
// should not be changed!
MediaError.errorTypes = [
  'MEDIA_ERR_CUSTOM',
  'MEDIA_ERR_ABORTED',
  'MEDIA_ERR_NETWORK',
  'MEDIA_ERR_DECODE',
  'MEDIA_ERR_SRC_NOT_SUPPORTED',
  'MEDIA_ERR_ENCRYPTED'
];

MediaError.defaultMessages = {
  1: 'You aborted the media playback',
  2: 'A network error caused the media download to fail part-way.',
  3: 'The media playback was aborted due to a corruption problem or because the media used features your browser did not support.',
  4: 'The media could not be loaded, either because the server or network failed or because the format is not supported.',
  5: 'The media is encrypted and we do not have the keys to decrypt it.'
};

// Add types as properties on MediaError
// e.g. MediaError.MEDIA_ERR_SRC_NOT_SUPPORTED = 4;
for (let errNum = 0; errNum < MediaError.errorTypes.length; errNum++) {
  MediaError[MediaError.errorTypes[errNum]] = errNum;
  // values should be accessible on both the class and instance
  MediaError.prototype[MediaError.errorTypes[errNum]] = errNum;
}

export default MediaError;<|MERGE_RESOLUTION|>--- conflicted
+++ resolved
@@ -15,16 +15,6 @@
  *        - MediaError (video.js): will return itself if it's already a
  *          video.js MediaError object.
  */
-<<<<<<< HEAD
-const MediaError = function(code) {
-  if (typeof code === 'number') {
-    this.code = code;
-  } else if (typeof code === 'string') {
-    // default code is zero, so this is a custom error
-    this.message = code;
-  } else if (typeof code === 'object') {
-    assign(this, code);
-=======
 function MediaError(value) {
 
   // Allow redundant calls to this constructor to avoid having `instanceof`
@@ -47,7 +37,6 @@
     }
 
     assign(this, value);
->>>>>>> eff1cf34
   }
 
   if (!this.message) {
