/**
 * @fileoverview VideoJS-SWF - Custom Flash Player with HTML5-ish API
 * https://github.com/zencoder/video-js-swf
 * Not using setupTriggers. Using global onEvent func to distribute events
 */

/**
 * Flash Media Controller - Wrapper for fallback SWF API
 *
 * @param {vjs.Player} player
 * @param {Object=} options
 * @param {Function=} ready
 * @constructor
 */
vjs.Flash = vjs.MediaTechController.extend({
  /** @constructor */
  init: function(player, options, ready){
    vjs.MediaTechController.call(this, player, options, ready);

    var source = options['source'],

        // Which element to embed in
        parentEl = options['parentEl'],

        // Create a temporary element to be replaced by swf object
        placeHolder = this.el_ = vjs.createEl('div', { id: player.id() + '_temp_flash' }),

        // Generate ID for swf object
        objId = player.id()+'_flash_api',

        // Store player options in local var for optimization
        // TODO: switch to using player methods instead of options
        // e.g. player.autoplay();
        playerOptions = player.options_,

        // Merge default flashvars with ones passed in to init
        flashVars = vjs.obj.merge({

          // SWF Callback Functions
          'readyFunction': 'videojs.Flash.onReady',
          'eventProxyFunction': 'videojs.Flash.onEvent',
          'errorEventProxyFunction': 'videojs.Flash.onError',

          // Player Settings
          'autoplay': playerOptions.autoplay,
          'preload': playerOptions.preload,
          'loop': playerOptions.loop,
          'muted': playerOptions.muted

        }, options['flashVars']),

        // Merge default parames with ones passed in
        params = vjs.obj.merge({
          'wmode': 'opaque', // Opaque is needed to overlay controls, but can affect playback performance
          'bgcolor': '#000000' // Using bgcolor prevents a white flash when the object is loading
        }, options['params']),

        // Merge default attributes with ones passed in
        attributes = vjs.obj.merge({
          'id': objId,
          'name': objId, // Both ID and Name needed or swf to identifty itself
          'class': 'vjs-tech'
        }, options['attributes'])
    ;

    // If source was supplied pass as a flash var.
    if (source) {
      if (source.type && vjs.Flash.isStreamingType(source.type)) {
        var parts = vjs.Flash.streamToParts(source.src);
        flashVars['rtmpConnection'] = encodeURIComponent(parts.connection);
        flashVars['rtmpStream'] = encodeURIComponent(parts.stream);
      }
      else {
        flashVars['src'] = encodeURIComponent(vjs.getAbsoluteURL(source.src));
      }
    }

    // Add placeholder to player div
    vjs.insertFirst(placeHolder, parentEl);

    // Having issues with Flash reloading on certain page actions (hide/resize/fullscreen) in certain browsers
    // This allows resetting the playhead when we catch the reload
    if (options['startTime']) {
      this.ready(function(){
        this.load();
        this.play();
        this['currentTime'](options['startTime']);
      });
    }

    // firefox doesn't bubble mousemove events to parent. videojs/video-js-swf#37
    // bugzilla bug: https://bugzilla.mozilla.org/show_bug.cgi?id=836786
    if (vjs.IS_FIREFOX) {
      this.ready(function(){
        vjs.on(this.el(), 'mousemove', vjs.bind(this, function(){
          // since it's a custom event, don't bubble higher than the player
          this.player().trigger({ 'type':'mousemove', 'bubbles': false });
        }));
      });
    }

    // native click events on the SWF aren't triggered on IE11, Win8.1RT
    // use stageclick events triggered from inside the SWF instead
    player.on('stageclick', player.reportUserActivity);

<<<<<<< HEAD
    // Flash iFrame Mode
    // In web browsers there are multiple instances where changing the parent element or visibility of a plugin causes the plugin to reload.
    // - Firefox just about always. https://bugzilla.mozilla.org/show_bug.cgi?id=90268 (might be fixed by version 13)
    // - Webkit when hiding the plugin
    // - Webkit and Firefox when using requestFullScreen on a parent element
    // Loading the flash plugin into a dynamically generated iFrame gets around most of these issues.
    // Issues that remain include hiding the element and requestFullScreen in Firefox specifically

    // There's on particularly annoying issue with this method which is that Firefox throws a security error on an offsite Flash object loaded into a dynamically created iFrame.
    // Even though the iframe was inserted into a page on the web, Firefox + Flash considers it a local app trying to access an internet file.
    // I tried mulitple ways of setting the iframe src attribute but couldn't find a src that worked well. Tried a real/fake source, in/out of domain.
    // Also tried a method from stackoverflow that caused a security error in all browsers. http://stackoverflow.com/questions/2486901/how-to-set-document-domain-for-a-dynamically-generated-iframe
    // In the end the solution I found to work was setting the iframe window.location.href right before doing a document.write of the Flash object.
    // The only downside of this it seems to trigger another http request to the original page (no matter what's put in the href). Not sure why that is.

    // NOTE (2012-01-29): Cannot get Firefox to load the remote hosted SWF into a dynamically created iFrame
    // Firefox 9 throws a security error, unleess you call location.href right before doc.write.
    //    Not sure why that even works, but it causes the browser to look like it's continuously trying to load the page.
    // Firefox 3.6 keeps calling the iframe onload function anytime I write to it, causing an endless loop.

    if (options['iFrameMode'] === true && !vjs.IS_FIREFOX) {

      // Create iFrame with vjs-tech class so it's 100% width/height
      var iFrm = vjs.createEl('iframe', {
        'id': objId + '_iframe',
        'name': objId + '_iframe',
        'className': 'vjs-tech',
        'scrolling': 'no',
        'marginWidth': 0,
        'marginHeight': 0,
        'frameBorder': 0
      });

      // Update ready function names in flash vars for iframe window
      flashVars['readyFunction'] = 'ready';
      flashVars['eventProxyFunction'] = 'events';
      flashVars['errorEventProxyFunction'] = 'errors';

      // Tried multiple methods to get this to work in all browsers

      // Tried embedding the flash object in the page first, and then adding a place holder to the iframe, then replacing the placeholder with the page object.
      // The goal here was to try to load the swf URL in the parent page first and hope that got around the firefox security error
      // var newObj = vjs.Flash.embed(options['swf'], placeHolder, flashVars, params, attributes);
      // (in onload)
      //  var temp = vjs.createEl('a', { id:'asdf', innerHTML: 'asdf' } );
      //  iDoc.body.appendChild(temp);

      // Tried embedding the flash object through javascript in the iframe source.
      // This works in webkit but still triggers the firefox security error
      // iFrm.src = 'javascript: document.write('"+vjs.Flash.getEmbedCode(options['swf'], flashVars, params, attributes)+"');";

      // Tried an actual local iframe just to make sure that works, but it kills the easiness of the CDN version if you require the user to host an iframe
      // We should add an option to host the iframe locally though, because it could help a lot of issues.
      // iFrm.src = "iframe.html";

      // Wait until iFrame has loaded to write into it.
      vjs.on(iFrm, 'load', vjs.bind(this, function(){

        var iDoc,
            iWin = iFrm.contentWindow;

        // The one working method I found was to use the iframe's document.write() to create the swf object
        // This got around the security issue in all browsers except firefox.
        // I did find a hack where if I call the iframe's window.location.href='', it would get around the security error
        // However, the main page would look like it was loading indefinitely (URL bar loading spinner would never stop)
        // Plus Firefox 3.6 didn't work no matter what I tried.
        // if (vjs.USER_AGENT.match('Firefox')) {
        //   iWin.location.href = '';
        // }

        // Get the iFrame's document depending on what the browser supports
        iDoc = iFrm.contentDocument ? iFrm.contentDocument : iFrm.contentWindow.document;

        // Tried ensuring both document domains were the same, but they already were, so that wasn't the issue.
        // Even tried adding /. that was mentioned in a browser security writeup
        // document.domain = document.domain+'/.';
        // iDoc.domain = document.domain+'/.';

        // Tried adding the object to the iframe doc's innerHTML. Security error in all browsers.
        // iDoc.body.innerHTML = swfObjectHTML;

        // Tried appending the object to the iframe doc's body. Security error in all browsers.
        // iDoc.body.appendChild(swfObject);

        // Using document.write actually got around the security error that browsers were throwing.
        // Again, it's a dynamically generated (same domain) iframe, loading an external Flash swf.
        // Not sure why that's a security issue, but apparently it is.
        iDoc.write(vjs.Flash.getEmbedCode(options['swf'], flashVars, params, attributes));

        // Setting variables on the window needs to come after the doc write because otherwise they can get reset in some browsers
        // So far no issues with swf ready event being called before it's set on the window.
        iWin['player'] = this.player_;

        // Create swf ready function for iFrame window
        iWin['ready'] = vjs.bind(this.player_, function(currSwf){
          var el = iDoc.getElementById(currSwf),
              player = this,
              tech = player.tech;

          // Update reference to playback technology element
          tech.el_ = el;

          // Make sure swf is actually ready. Sometimes the API isn't actually yet.
          vjs.Flash['checkReady'](tech);
        });

        // Create event listener for all swf events
        iWin['events'] = vjs.bind(this.player_, function(swfID, eventName){
          var player = this;
          if (player && player.techName === 'flash') {
            player.trigger(eventName);
          }
        });

        // Create error listener for all swf errors
        iWin['errors'] = vjs.bind(this.player_, function(swfID, eventName){
          vjs.log('Flash Error', eventName);
        });

      }));

      // Replace placeholder with iFrame (it will load now)
      placeHolder.parentNode.replaceChild(iFrm, placeHolder);

    // If not using iFrame mode, embed as normal object
    } else {
      vjs.Flash.embed(options['swf'], placeHolder, flashVars, params, attributes);
    }
=======
    this.el_ = vjs.Flash.embed(options['swf'], placeHolder, flashVars, params, attributes);
>>>>>>> 0ddc344e
  }
});

vjs.Flash.prototype.dispose = function(){
  vjs.MediaTechController.prototype.dispose.call(this);
};

vjs.Flash.prototype.play = function(){
  this.el_.vjs_play();
};

vjs.Flash.prototype.pause = function(){
  this.el_.vjs_pause();
};

vjs.Flash.prototype.src = function(src){
  if (src === undefined) {
    return this['currentSrc']();
  }

  if (vjs.Flash.isStreamingSrc(src)) {
    src = vjs.Flash.streamToParts(src);
    this.setRtmpConnection(src.connection);
    this.setRtmpStream(src.stream);
  } else {
    // Make sure source URL is abosolute.
    src = vjs.getAbsoluteURL(src);
    this.el_.vjs_src(src);
  }

  // Currently the SWF doesn't autoplay if you load a source later.
  // e.g. Load player w/ no source, wait 2s, set src.
  if (this.player_.autoplay()) {
    var tech = this;
    setTimeout(function(){ tech.play(); }, 0);
  }
};

vjs.Flash.prototype['setCurrentTime'] = function(time){
  this.lastSeekTarget_ = time;
  this.el_.vjs_setProperty('currentTime', time);
};

vjs.Flash.prototype['currentTime'] = function(time){
  // when seeking make the reported time keep up with the requested time
  // by reading the time we're seeking to
  if (this.seeking()) {
    return this.lastSeekTarget_ || 0;
  }
  return this.el_.vjs_getProperty('currentTime');
};

vjs.Flash.prototype['currentSrc'] = function(){
  var src = this.el_.vjs_getProperty('currentSrc');
  // no src, check and see if RTMP
  if (src == null) {
    var connection = this['rtmpConnection'](),
        stream = this['rtmpStream']();

    if (connection && stream) {
      src = vjs.Flash.streamFromParts(connection, stream);
    }
  }
  return src;
};

vjs.Flash.prototype.load = function(){
  this.el_.vjs_load();
};

vjs.Flash.prototype.poster = function(){
  this.el_.vjs_getProperty('poster');
};
vjs.Flash.prototype['setPoster'] = function(){
  // poster images are not handled by the Flash tech so make this a no-op
};

vjs.Flash.prototype.buffered = function(){
  return vjs.createTimeRange(0, this.el_.vjs_getProperty('buffered'));
};

vjs.Flash.prototype.supportsFullScreen = function(){
  return false; // Flash does not allow fullscreen through javascript
};

vjs.Flash.prototype.enterFullScreen = function(){
  return false;
};

// Create setters and getters for attributes
var api = vjs.Flash.prototype,
    readWrite = 'rtmpConnection,rtmpStream,preload,defaultPlaybackRate,playbackRate,autoplay,loop,mediaGroup,controller,controls,volume,muted,defaultMuted'.split(','),
    readOnly = 'error,networkState,readyState,seeking,initialTime,duration,startOffsetTime,paused,played,seekable,ended,videoTracks,audioTracks,videoWidth,videoHeight,textTracks'.split(',');
    // Overridden: buffered, currentTime, currentSrc

/**
 * @this {*}
 * @private
 */
var createSetter = function(attr){
  var attrUpper = attr.charAt(0).toUpperCase() + attr.slice(1);
  api['set'+attrUpper] = function(val){ return this.el_.vjs_setProperty(attr, val); };
};

/**
 * @this {*}
 * @private
 */
var createGetter = function(attr){
  api[attr] = function(){ return this.el_.vjs_getProperty(attr); };
};

(function(){
  var i;
  // Create getter and setters for all read/write attributes
  for (i = 0; i < readWrite.length; i++) {
    createGetter(readWrite[i]);
    createSetter(readWrite[i]);
  }

  // Create getters for read-only attributes
  for (i = 0; i < readOnly.length; i++) {
    createGetter(readOnly[i]);
  }
})();

/* Flash Support Testing -------------------------------------------------------- */

vjs.Flash.isSupported = function(){
  return vjs.Flash.version()[0] >= 10;
  // return swfobject.hasFlashPlayerVersion('10');
};

vjs.Flash.canPlaySource = function(srcObj){
  var type;

  if (!srcObj.type) {
    return '';
  }

  type = srcObj.type.replace(/;.*/,'').toLowerCase();
  if (type in vjs.Flash.formats || type in vjs.Flash.streamingFormats) {
    return 'maybe';
  }
};

vjs.Flash.formats = {
  'video/flv': 'FLV',
  'video/x-flv': 'FLV',
  'video/mp4': 'MP4',
  'video/m4v': 'MP4'
};

vjs.Flash.streamingFormats = {
  'rtmp/mp4': 'MP4',
  'rtmp/flv': 'FLV'
};

vjs.Flash['onReady'] = function(currSwf){
  var el, player, tech;

  el = vjs.el(currSwf);

  // Get player from the player div property
  player = el && el.parentNode && el.parentNode['player'];

<<<<<<< HEAD
  // if there is no el or player then then the tech has been disposed
  // and the tech element was removed from the player div
  if (player) {
    // Reference player on tech element
    el['player'] = player;

    tech = player.tech;

    // Update reference to playback technology element
    tech.el_ = el;

    vjs.Flash['checkReady'](tech);
  }
=======
  vjs.Flash.checkReady(tech);
>>>>>>> 0ddc344e
};

// The SWF isn't alwasy ready when it says it is. Sometimes the API functions still need to be added to the object.
// If it's not ready, we set a timeout to check again shortly.
vjs.Flash['checkReady'] = function(tech){

  // Stop worrying if the tech has been disposed
  if (!tech.el()) {
    return;
  }

  // Check if API property exists
  if (tech.el().vjs_getProperty) {

    // If so, tell tech it's ready
    tech.triggerReady();

  // Otherwise wait longer.
  } else {

    setTimeout(function(){
      vjs.Flash['checkReady'](tech);
    }, 50);

  }
};

// Trigger events from the swf on the player
vjs.Flash['onEvent'] = function(swfID, eventName){
  var player = vjs.el(swfID)['player'];
  player.trigger(eventName);
};

// Log errors from the swf
vjs.Flash['onError'] = function(swfID, err){
  var player = vjs.el(swfID)['player'];
  var msg = 'FLASH: '+err;

  if (err == 'srcnotfound') {
    player.error({ code: 4, message: msg });

  // errors we haven't categorized into the media errors
  } else {
    player.error(msg);
  }
};

// Flash Version Check
vjs.Flash.version = function(){
  var version = '0,0,0';

  // IE
  try {
    version = new window.ActiveXObject('ShockwaveFlash.ShockwaveFlash').GetVariable('$version').replace(/\D+/g, ',').match(/^,?(.+),?$/)[1];

  // other browsers
  } catch(e) {
    try {
      if (navigator.mimeTypes['application/x-shockwave-flash'].enabledPlugin){
        version = (navigator.plugins['Shockwave Flash 2.0'] || navigator.plugins['Shockwave Flash']).description.replace(/\D+/g, ',').match(/^,?(.+),?$/)[1];
      }
    } catch(err) {}
  }
  return version.split(',');
};

// Flash embedding method. Only used in non-iframe mode
vjs.Flash.embed = function(swf, placeHolder, flashVars, params, attributes){
  var code = vjs.Flash.getEmbedCode(swf, flashVars, params, attributes),

      // Get element by embedding code and retrieving created element
      obj = vjs.createEl('div', { innerHTML: code }).childNodes[0],

      par = placeHolder.parentNode
  ;

  placeHolder.parentNode.replaceChild(obj, placeHolder);

  // IE6 seems to have an issue where it won't initialize the swf object after injecting it.
  // This is a dumb fix
  var newObj = par.childNodes[0];
  setTimeout(function(){
    newObj.style.display = 'block';
  }, 1000);

  return obj;

};

vjs.Flash.getEmbedCode = function(swf, flashVars, params, attributes){

  var objTag = '<object type="application/x-shockwave-flash"',
      flashVarsString = '',
      paramsString = '',
      attrsString = '';

  // Convert flash vars to string
  if (flashVars) {
    vjs.obj.each(flashVars, function(key, val){
      flashVarsString += (key + '=' + val + '&amp;');
    });
  }

  // Add swf, flashVars, and other default params
  params = vjs.obj.merge({
    'movie': swf,
    'flashvars': flashVarsString,
    'allowScriptAccess': 'always', // Required to talk to swf
    'allowNetworking': 'all' // All should be default, but having security issues.
  }, params);

  // Create param tags string
  vjs.obj.each(params, function(key, val){
    paramsString += '<param name="'+key+'" value="'+val+'" />';
  });

  attributes = vjs.obj.merge({
    // Add swf to attributes (need both for IE and Others to work)
    'data': swf,

    // Default to 100% width/height
    'width': '100%',
    'height': '100%'

  }, attributes);

  // Create Attributes string
  vjs.obj.each(attributes, function(key, val){
    attrsString += (key + '="' + val + '" ');
  });

  return objTag + attrsString + '>' + paramsString + '</object>';
};

vjs.Flash.streamFromParts = function(connection, stream) {
  return connection + '&' + stream;
};

vjs.Flash.streamToParts = function(src) {
  var parts = {
    connection: '',
    stream: ''
  };

  if (! src) {
    return parts;
  }

  // Look for the normal URL separator we expect, '&'.
  // If found, we split the URL into two pieces around the
  // first '&'.
  var connEnd = src.indexOf('&');
  var streamBegin;
  if (connEnd !== -1) {
    streamBegin = connEnd + 1;
  }
  else {
    // If there's not a '&', we use the last '/' as the delimiter.
    connEnd = streamBegin = src.lastIndexOf('/') + 1;
    if (connEnd === 0) {
      // really, there's not a '/'?
      connEnd = streamBegin = src.length;
    }
  }
  parts.connection = src.substring(0, connEnd);
  parts.stream = src.substring(streamBegin, src.length);

  return parts;
};

vjs.Flash.isStreamingType = function(srcType) {
  return srcType in vjs.Flash.streamingFormats;
};

// RTMP has four variations, any string starting
// with one of these protocols should be valid
vjs.Flash.RTMP_RE = /^rtmp[set]?:\/\//i;

vjs.Flash.isStreamingSrc = function(src) {
  return vjs.Flash.RTMP_RE.test(src);
};<|MERGE_RESOLUTION|>--- conflicted
+++ resolved
@@ -103,138 +103,7 @@
     // use stageclick events triggered from inside the SWF instead
     player.on('stageclick', player.reportUserActivity);
 
-<<<<<<< HEAD
-    // Flash iFrame Mode
-    // In web browsers there are multiple instances where changing the parent element or visibility of a plugin causes the plugin to reload.
-    // - Firefox just about always. https://bugzilla.mozilla.org/show_bug.cgi?id=90268 (might be fixed by version 13)
-    // - Webkit when hiding the plugin
-    // - Webkit and Firefox when using requestFullScreen on a parent element
-    // Loading the flash plugin into a dynamically generated iFrame gets around most of these issues.
-    // Issues that remain include hiding the element and requestFullScreen in Firefox specifically
-
-    // There's on particularly annoying issue with this method which is that Firefox throws a security error on an offsite Flash object loaded into a dynamically created iFrame.
-    // Even though the iframe was inserted into a page on the web, Firefox + Flash considers it a local app trying to access an internet file.
-    // I tried mulitple ways of setting the iframe src attribute but couldn't find a src that worked well. Tried a real/fake source, in/out of domain.
-    // Also tried a method from stackoverflow that caused a security error in all browsers. http://stackoverflow.com/questions/2486901/how-to-set-document-domain-for-a-dynamically-generated-iframe
-    // In the end the solution I found to work was setting the iframe window.location.href right before doing a document.write of the Flash object.
-    // The only downside of this it seems to trigger another http request to the original page (no matter what's put in the href). Not sure why that is.
-
-    // NOTE (2012-01-29): Cannot get Firefox to load the remote hosted SWF into a dynamically created iFrame
-    // Firefox 9 throws a security error, unleess you call location.href right before doc.write.
-    //    Not sure why that even works, but it causes the browser to look like it's continuously trying to load the page.
-    // Firefox 3.6 keeps calling the iframe onload function anytime I write to it, causing an endless loop.
-
-    if (options['iFrameMode'] === true && !vjs.IS_FIREFOX) {
-
-      // Create iFrame with vjs-tech class so it's 100% width/height
-      var iFrm = vjs.createEl('iframe', {
-        'id': objId + '_iframe',
-        'name': objId + '_iframe',
-        'className': 'vjs-tech',
-        'scrolling': 'no',
-        'marginWidth': 0,
-        'marginHeight': 0,
-        'frameBorder': 0
-      });
-
-      // Update ready function names in flash vars for iframe window
-      flashVars['readyFunction'] = 'ready';
-      flashVars['eventProxyFunction'] = 'events';
-      flashVars['errorEventProxyFunction'] = 'errors';
-
-      // Tried multiple methods to get this to work in all browsers
-
-      // Tried embedding the flash object in the page first, and then adding a place holder to the iframe, then replacing the placeholder with the page object.
-      // The goal here was to try to load the swf URL in the parent page first and hope that got around the firefox security error
-      // var newObj = vjs.Flash.embed(options['swf'], placeHolder, flashVars, params, attributes);
-      // (in onload)
-      //  var temp = vjs.createEl('a', { id:'asdf', innerHTML: 'asdf' } );
-      //  iDoc.body.appendChild(temp);
-
-      // Tried embedding the flash object through javascript in the iframe source.
-      // This works in webkit but still triggers the firefox security error
-      // iFrm.src = 'javascript: document.write('"+vjs.Flash.getEmbedCode(options['swf'], flashVars, params, attributes)+"');";
-
-      // Tried an actual local iframe just to make sure that works, but it kills the easiness of the CDN version if you require the user to host an iframe
-      // We should add an option to host the iframe locally though, because it could help a lot of issues.
-      // iFrm.src = "iframe.html";
-
-      // Wait until iFrame has loaded to write into it.
-      vjs.on(iFrm, 'load', vjs.bind(this, function(){
-
-        var iDoc,
-            iWin = iFrm.contentWindow;
-
-        // The one working method I found was to use the iframe's document.write() to create the swf object
-        // This got around the security issue in all browsers except firefox.
-        // I did find a hack where if I call the iframe's window.location.href='', it would get around the security error
-        // However, the main page would look like it was loading indefinitely (URL bar loading spinner would never stop)
-        // Plus Firefox 3.6 didn't work no matter what I tried.
-        // if (vjs.USER_AGENT.match('Firefox')) {
-        //   iWin.location.href = '';
-        // }
-
-        // Get the iFrame's document depending on what the browser supports
-        iDoc = iFrm.contentDocument ? iFrm.contentDocument : iFrm.contentWindow.document;
-
-        // Tried ensuring both document domains were the same, but they already were, so that wasn't the issue.
-        // Even tried adding /. that was mentioned in a browser security writeup
-        // document.domain = document.domain+'/.';
-        // iDoc.domain = document.domain+'/.';
-
-        // Tried adding the object to the iframe doc's innerHTML. Security error in all browsers.
-        // iDoc.body.innerHTML = swfObjectHTML;
-
-        // Tried appending the object to the iframe doc's body. Security error in all browsers.
-        // iDoc.body.appendChild(swfObject);
-
-        // Using document.write actually got around the security error that browsers were throwing.
-        // Again, it's a dynamically generated (same domain) iframe, loading an external Flash swf.
-        // Not sure why that's a security issue, but apparently it is.
-        iDoc.write(vjs.Flash.getEmbedCode(options['swf'], flashVars, params, attributes));
-
-        // Setting variables on the window needs to come after the doc write because otherwise they can get reset in some browsers
-        // So far no issues with swf ready event being called before it's set on the window.
-        iWin['player'] = this.player_;
-
-        // Create swf ready function for iFrame window
-        iWin['ready'] = vjs.bind(this.player_, function(currSwf){
-          var el = iDoc.getElementById(currSwf),
-              player = this,
-              tech = player.tech;
-
-          // Update reference to playback technology element
-          tech.el_ = el;
-
-          // Make sure swf is actually ready. Sometimes the API isn't actually yet.
-          vjs.Flash['checkReady'](tech);
-        });
-
-        // Create event listener for all swf events
-        iWin['events'] = vjs.bind(this.player_, function(swfID, eventName){
-          var player = this;
-          if (player && player.techName === 'flash') {
-            player.trigger(eventName);
-          }
-        });
-
-        // Create error listener for all swf errors
-        iWin['errors'] = vjs.bind(this.player_, function(swfID, eventName){
-          vjs.log('Flash Error', eventName);
-        });
-
-      }));
-
-      // Replace placeholder with iFrame (it will load now)
-      placeHolder.parentNode.replaceChild(iFrm, placeHolder);
-
-    // If not using iFrame mode, embed as normal object
-    } else {
-      vjs.Flash.embed(options['swf'], placeHolder, flashVars, params, attributes);
-    }
-=======
     this.el_ = vjs.Flash.embed(options['swf'], placeHolder, flashVars, params, attributes);
->>>>>>> 0ddc344e
   }
 });
 
@@ -394,54 +263,40 @@
 };
 
 vjs.Flash['onReady'] = function(currSwf){
-  var el, player, tech;
+  var el, player;
 
   el = vjs.el(currSwf);
 
-  // Get player from the player div property
+  // get player from the player div property
   player = el && el.parentNode && el.parentNode['player'];
 
-<<<<<<< HEAD
-  // if there is no el or player then then the tech has been disposed
+  // if there is no el or player then the tech has been disposed
   // and the tech element was removed from the player div
   if (player) {
-    // Reference player on tech element
+    // reference player on tech element
     el['player'] = player;
-
-    tech = player.tech;
-
-    // Update reference to playback technology element
-    tech.el_ = el;
-
-    vjs.Flash['checkReady'](tech);
-  }
-=======
-  vjs.Flash.checkReady(tech);
->>>>>>> 0ddc344e
-};
-
-// The SWF isn't alwasy ready when it says it is. Sometimes the API functions still need to be added to the object.
+    // check that the flash object is really ready
+    vjs.Flash['checkReady'](player.tech);
+  }
+};
+
+// The SWF isn't always ready when it says it is. Sometimes the API functions still need to be added to the object.
 // If it's not ready, we set a timeout to check again shortly.
 vjs.Flash['checkReady'] = function(tech){
-
-  // Stop worrying if the tech has been disposed
+  // stop worrying if the tech has been disposed
   if (!tech.el()) {
     return;
   }
 
-  // Check if API property exists
+  // check if API property exists
   if (tech.el().vjs_getProperty) {
-
-    // If so, tell tech it's ready
+    // tell tech it's ready
     tech.triggerReady();
-
-  // Otherwise wait longer.
   } else {
-
+    // wait longer
     setTimeout(function(){
       vjs.Flash['checkReady'](tech);
     }, 50);
-
   }
 };
 
